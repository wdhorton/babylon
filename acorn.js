--- conflicted
+++ resolved
@@ -469,9 +469,6 @@
   var _star = {binop: 10, beforeExpr: true};
   var _exponent = {binop: 11, beforeExpr: true, rightAssociative: true};
 
-  // '<', '>' may be relational or have special meaning in JSX
-  var _lt = {binop: 7, beforeExpr: true}, _gt = {binop: 7, beforeExpr: true};
-
   // JSX tag boundaries
   var _jsxTagStart = {type: "jsxTagStart"}, _jsxTagEnd = {type: "jsxTagEnd"};
 
@@ -924,7 +921,7 @@
   function readToken_lt_gt(code) { // '<>'
     var next = input.charCodeAt(tokPos + 1);
     var size = 1;
-    if (next === code) {
+    if (!inType && next === code) {
       size = code === 62 && input.charCodeAt(tokPos + 2) === 62 ? 3 : 2;
       if (input.charCodeAt(tokPos + size) === 61) return finishOp(_assign, size + 1);
       return finishOp(_bitShift, size);
@@ -936,15 +933,17 @@
       skipSpace();
       return readToken();
     }
-    if (tokExprAllowed && code === 60) {
-      ++tokPos;
-      return finishToken(_jsxTagStart);
-    }
-    if (code === 62) {
-      var context = curTokContext();
-      if (context === j_oTag || context === j_cTag) {
+    if (!inType) {
+      if (tokExprAllowed && code === 60) {
         ++tokPos;
-        return finishToken(_jsxTagEnd);
+        return finishToken(_jsxTagStart);
+      }
+      if (code === 62) {
+        var context = curTokContext();
+        if (context === j_oTag || context === j_cTag) {
+          ++tokPos;
+          return finishToken(_jsxTagEnd);
+        }
       }
     }
     if (next === 61)
@@ -2387,13 +2386,32 @@
     while (!eat(close)) {
       first ? first = false : expect(_comma);
       if (tokType === _ellipsis) {
-        elts.push(parseRest());
+        var rest = parseRest();
+        parseAssingableListItem(rest);
+        elts.push(rest);
         expect(close);
         break;
       }
-      elts.push(allowEmpty && tokType === _comma ? null : parseMaybeDefault());
+      var elem;
+      if (allowEmpty && tokType === _comma) {
+        elem = null;
+      } else {
+        elem = parseMaybeDefault();
+        parseAssingableListItem(elem);
+      }
+      elts.push(elem);
     }
     return elts;
+  }
+
+  function parseAssingableListItem(param) {
+    if (eat(_question)) {
+      param.optional = true;
+    }
+    if (tokType === _colon) {
+      param.typeAnnotation = parseTypeAnnotation();
+    }
+    finishNode(param, param.type);
   }
 
   // Parses assignment pattern around given atom if possible.
@@ -2988,7 +3006,7 @@
 
   function parseExprOp(left, leftStart, minPrec, noIn, noLess) {
     var prec = tokType.binop;
-    if (prec != null && (!noIn || tokType !== _in) && (!noLess || tokType !== _lt)) {
+    if (prec != null && (!noIn || tokType !== _in)) {
       if (prec > minPrec) {
         var node = startNodeAt(leftStart);
         node.left = left;
@@ -3376,7 +3394,7 @@
         parsePropertyName(prop);
       }
       var typeParameters
-      if (tokType === _lt) {
+      if (isRelational("<")) {
         typeParameters = parseTypeParameterDeclaration();
         if (tokType !== _parenL) unexpected();
       }
@@ -3446,15 +3464,10 @@
     if (isStatement || tokType === _name) {
       node.id = parseIdent();
     }
-<<<<<<< HEAD
-    if (tokType === _lt) {
+    if (isRelational("<")) {
       node.typeParameters = parseTypeParameterDeclaration();
     }
     parseFunctionParams(node);
-=======
-    expect(_parenL);
-    node.params = parseAssignableList(_parenR, false);
->>>>>>> 08b34933
     parseFunctionBody(node, allowExpressionBody);
     return finishNode(node, isStatement ? "FunctionDeclaration" : "FunctionExpression");
   }
@@ -3463,14 +3476,8 @@
 
   function parseMethod(isGenerator, isAsync) {
     var node = startNode();
-<<<<<<< HEAD
     initFunction(node, isAsync);
     parseFunctionParams(node);
-=======
-    initFunction(node);
-    expect(_parenL);
-    node.params = parseAssignableList(_parenR, false);
->>>>>>> 08b34933
     var allowExpressionBody;
     if (options.ecmaVersion >= 6) {
       node.generator = isGenerator;
@@ -3482,100 +3489,23 @@
     return finishNode(node, "FunctionExpression");
   }
 
+  function parseFunctionParams(node) {
+    expect(_parenL);
+    node.params = parseAssignableList(_parenR, false);
+    if (tokType === _colon) {
+      node.returnType = parseTypeAnnotation();
+    }
+  }
+
   // Parse arrow function expression with given parameters.
 
-<<<<<<< HEAD
   function parseArrowExpression(node, params, isAsync) {
     initFunction(node, isAsync);
-
-    var defaults = node.defaults, hasDefaults = false;
-    
-    for (var i = 0, lastI = params.length - 1; i <= lastI; i++) {
-      var param = params[i];
-
-      if (param.type === "AssignmentExpression" && param.operator === "=") {
-        hasDefaults = true;
-        params[i] = param.left;
-        defaults.push(param.right);
-      } else {
-        toAssignable(param, i === lastI, true);
-        defaults.push(null);
-        if (param.type === "RestElement") {
-          params.length--;
-          node.rest = param.argument;
-          break;
-        }
-      }
-    }
-
-    node.params = params;
-    if (!hasDefaults) node.defaults = [];
-
-=======
-  function parseArrowExpression(node, params) {
-    initFunction(node);
     node.params = toAssignableList(params, true);
->>>>>>> 08b34933
     parseFunctionBody(node, true);
     return finishNode(node, "ArrowFunctionExpression");
   }
 
-<<<<<<< HEAD
-  // Parse function parameters.
-
-  function parseFunctionParams(node) {
-    var defaults = [], hasDefaults = false;
-
-    expect(_parenL);
-    for (;;) {
-      if (eat(_parenR)) {
-        break;
-      } else if (eat(_ellipsis)) {
-        node.rest = parseAssignableAtom();
-        checkSpreadAssign(node.rest);
-        parseFunctionParam(node.rest);
-        expect(_parenR);
-        defaults.push(null);
-        break;
-      } else {
-        var param = parseAssignableAtom();
-        parseFunctionParam(param);
-        node.params.push(param);
-        if (options.ecmaVersion >= 6) {
-          if (eat(_eq)) {
-            hasDefaults = true;
-            defaults.push(parseExpression(true));
-          } else {
-            defaults.push(null);
-          }
-        }
-
-        if (!eat(_comma)) {
-          expect(_parenR);
-          break;
-        }
-      }
-    }
-
-    if (hasDefaults) node.defaults = defaults;
-
-    if (tokType === _colon) {
-      node.returnType = parseTypeAnnotation();
-    }
-  }
-
-  function parseFunctionParam(param) {
-    if (eat(_question)) {
-      param.optional = true;
-    }
-    if (tokType === _colon) {
-      param.typeAnnotation = parseTypeAnnotation();
-    }
-    finishNode(param, param.type);
-  }
-
-=======
->>>>>>> 08b34933
   // Parse function body and check parameters.
 
   function parseFunctionBody(node, allowExpression) {
@@ -3624,8 +3554,11 @@
   function parseClass(node, isStatement) {
     next();
     node.id = tokType === _name ? parseIdent() : isStatement ? unexpected() : null;
+    if (isRelational("<")) {
+      node.typeParameters = parseTypeParameterDeclaration();
+    }
     node.superClass = eat(_extends) ? parseExprSubscripts() : null;
-    if (node.superClass && tokType === _lt) {
+    if (node.superClass && isRelational("<")) {
       node.superTypeParameters = parseTypeParameterInstantiation();
     }
     if (tokType === _name && tokVal === "implements") {
@@ -3647,11 +3580,6 @@
       var isAsync = false;
       parsePropertyName(method);
       if (tokType !== _parenL && !method.computed && method.key.type === "Identifier" &&
-          method.key.name === "async") {
-        isAsync = true;
-        parsePropertyName(method);
-      }
-      if (tokType !== _parenL && !method.computed && method.key.type === "Identifier" &&
           method.key.name === "static") {
         if (isGenerator || isAsync) unexpected();
         method['static'] = true;
@@ -3661,6 +3589,11 @@
         method['static'] = false;
       }
       if (tokType !== _parenL && !method.computed && method.key.type === "Identifier" &&
+          method.key.name === "async") {
+        isAsync = true;
+        parsePropertyName(method);
+      }
+      if (tokType !== _parenL && !method.computed && method.key.type === "Identifier" &&
           (method.key.name === "get" || method.key.name === "set") || (options.playground && method.key.name === "memo")) {
         if (isGenerator || isAsync) unexpected();
         method.kind = method.key.name;
@@ -3674,7 +3607,7 @@
         classBody.body.push(finishNode(method, "ClassProperty"));
       } else {
         var typeParameters;
-        if (tokType === _lt) {
+        if (isRelational("<")) {
           typeParameters = parseTypeParameterDeclaration();
         }
         method.value = parseMethod(isGenerator, isAsync);
@@ -3693,7 +3626,7 @@
       do {
         var node = startNode();
         node.id = parseIdent();
-        if (tokType === _lt) {
+        if (isRelational("<")) {
             node.typeParameters = parseTypeParameterInstantiation();
         } else {
             node.typeParameters = null;
@@ -4144,6 +4077,18 @@
     return finishNode(node, "JSXElement");
   }
 
+  function isRelational(op) {
+    return tokType === _relational && tokVal === op;
+  }
+
+  function expectRelational(op) {
+    if (isRelational(op)) {
+      next();
+    } else {
+      unexpected();
+    }
+  }
+
   // Parses entire JSX element from current position.
 
   function parseJSXElement() {
@@ -4168,7 +4113,7 @@
     var typeNode = startNode();
     var typeContainer = startNode();
 
-    if (tokType === _lt) {
+    if (isRelational("<")) {
       typeNode.typeParameters = parseTypeParameterDeclaration();
     } else {
       typeNode.typeParameters = null;
@@ -4245,7 +4190,8 @@
 
   function parseInterfaceish(node, allowStatic) {
     node.id = parseIdent();
-    if (tokType === _lt) {
+    
+    if (isRelational("<")) {
       node.typeParameters = parseTypeParameterDeclaration();
     } else {
       node.typeParameters = null;
@@ -4266,7 +4212,7 @@
     var node = startNode();
 
     node.id = parseIdent();
-    if (tokType === _lt) {
+    if (isRelational("<")) {
       node.typeParameters = parseTypeParameterInstantiation();
     } else {
       node.typeParameters = null;
@@ -4285,7 +4231,7 @@
   function parseTypeAlias(node) {
     node.id = parseIdent();
 
-    if (tokType === _lt) {
+    if (isRelational("<")) {
       node.typeParameters = parseTypeParameterDeclaration();
     } else {
       node.typeParameters = null;
@@ -4306,14 +4252,14 @@
     var node = startNode();
     node.params = [];
 
-    expect(_lt);
-    while (tokType !== _gt) {
+    expectRelational("<");
+    while (!isRelational(">")) {
       node.params.push(parseIdent());
-      if (tokType !== _gt) {
+      if (!isRelational(">")) {
         expect(_comma);
       }
     }
-    expect(_gt);
+    expectRelational(">");
 
     return finishNode(node, "TypeParameterDeclaration");
   }
@@ -4324,14 +4270,14 @@
 
     inType = true;
 
-    expect(_lt);
-    while (tokType !== _gt) {
+    expectRelational("<");
+    while (!isRelational(">")) {
       node.params.push(parseType());
-      if (tokType !== _gt) {
+      if (!isRelational(">")) {
         expect(_comma);
       }
     }
-    expect(_gt);
+    expectRelational(">");
 
     inType = oldInType;
 
@@ -4361,7 +4307,7 @@
     node.rest = null;
     node.typeParameters = null;
 
-    if (tokType === _lt) {
+    if (isRelational("<")) {
       node.typeParameters = parseTypeParameterDeclaration();
     }
 
@@ -4425,7 +4371,7 @@
 
       if (tokType === _bracketL) {
         nodeStart.indexers.push(parseObjectTypeIndexer(node, isStatic));
-      } else if (tokType === _parenL || tokType === _lt) {
+      } else if (tokType === _parenL || isRelational("<")) {
         nodeStart.callProperties.push(parseObjectTypeCallProperty(node, allowStatic));
       } else {
         if (isStatic && tokType === _colon) {
@@ -4433,7 +4379,7 @@
         } else {
           propertyKey = parseObjectPropertyKey();
         }
-        if (tokType === _lt || tokType === _parenL) {
+        if (isRelational("<") || tokType === _parenL) {
           // This is a method property
           nodeStart.properties.push(parseObjectTypeMethod(start, isStatic, propertyKey));
         } else {
@@ -4472,7 +4418,7 @@
       node.id = finishNode(node2, "QualifiedTypeIdentifier");
     }
 
-    if (tokType === _lt) {
+    if (isRelational("<")) {
       node.typeParameters = parseTypeParameterInstantiation();
     }
 
@@ -4580,19 +4526,21 @@
       case _bracketL:
         return parseTupleType();
 
-      case _lt:
-        node.typeParameters = parseTypeParameterDeclaration();
-        expect(_parenL);
-        tmp = parseFunctionTypeParams();
-        node.params = tmp.params;
-        node.rest = tmp.rest;
-        expect(_parenR);
-
-        expect(_arrow);
-
-        node.returnType = parseType();
-
-        return finishNode(node, "FunctionTypeAnnotation");
+      case _relational:
+        if (tokVal === "<") {
+          node.typeParameters = parseTypeParameterDeclaration();
+          expect(_parenL);
+          tmp = parseFunctionTypeParams();
+          node.params = tmp.params;
+          node.rest = tmp.rest;
+          expect(_parenR);
+
+          expect(_arrow);
+
+          node.returnType = parseType();
+
+          return finishNode(node, "FunctionTypeAnnotation");
+        }
 
       case _parenL:
         next();
@@ -4602,6 +4550,7 @@
         // Check to see if this is actually a grouped type
         if (tokType !== _parenR && tokType !== _ellipsis) {
           if (tokType === _name) {
+            //raise(tokStart, "Grouped types are currently the only flow feature not supported, request it?");
             //tmpId = identToTypeAnnotation(start, node, parseIdent());
             //next();
             //isGroupedType = tokType !== _question && tokType !== _colon;
@@ -4665,6 +4614,7 @@
         }
     }
 
+    console.log(tokVal, tokType, inType);
     unexpected();
   }
 
