--- conflicted
+++ resolved
@@ -852,30 +852,18 @@
   function getTemplateToken(code) {
     // '`' and '${' have special meanings, but they should follow
     // string (can be empty)
-      if (tokType === _string) {
-        if (code === 96) { // '`'
-          ++tokPos;
-          return finishToken(_bquote);
-      } else
-        if (code === 36 && input.charCodeAt(tokPos + 1) === 123) { // '${'
-          tokPos += 2;
-          return finishToken(_dollarBraceL);
-        }
-      }
-<<<<<<< HEAD
-
-    if (code === 125) { // '}'
-      ++tokPos;
-      return finishToken(_braceR, undefined, false);
-    }
-
-      // anything else is considered string literal
-=======
+    if (tokType === _string) {
+      if (code === 96) { // '`'
+        ++tokPos;
+        return finishToken(_bquote);
+      } else if (code === 36 && input.charCodeAt(tokPos + 1) === 123) { // '${'
+        tokPos += 2;
+        return finishToken(_dollarBraceL);
+      }
     }
     // anything else is considered string literal
->>>>>>> e252acbe
     return readTmplString();
-    }
+  }
 
   function getTokenFromCode(code) {
     switch(code) {
@@ -1919,10 +1907,7 @@
 
       case "SpreadProperty":
       case "SpreadElement":
-<<<<<<< HEAD
       case "VirtualPropertyExpression":
-=======
->>>>>>> e252acbe
         break;
 
       default:
