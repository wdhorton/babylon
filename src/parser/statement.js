--- conflicted
+++ resolved
@@ -704,15 +704,9 @@
       }
 
       // disallow invalid constructors
-<<<<<<< HEAD
       const isConstructor = !method.static && (
-        (key.type === "Identifier" && key.name === "constructor") ||
-        (key.type === "StringLiteral" && key.value === "constructor")
-=======
-      const isConstructor = !isConstructorCall && !method.static && (
         (key.name === "constructor") || // Identifier
         (key.value === "constructor")   // Literal
->>>>>>> 898c4a76
       );
       if (isConstructor) {
         if (hadConstructor) this.raise(key.start, "Duplicate constructor in the same class");
